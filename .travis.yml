--- conflicted
+++ resolved
@@ -5,10 +5,7 @@
 php:
   - 7.1
   - 7.2
-<<<<<<< HEAD
-=======
   - 7.3
->>>>>>> 4e55aede
   - nightly
 
 env:
