--- conflicted
+++ resolved
@@ -27,13 +27,9 @@
     },
     "require-dev": {
         "orchestra/foundation": "~3.3.0",
-<<<<<<< HEAD
-        "orchestra/testing": "~3.3.0",
+        "orchestra/testing": "~3.3.1",
         "mockery/mockery": "^0.9.4",
         "phpunit/phpunit": "~4.0|~5.0"
-=======
-        "orchestra/testing": "~3.3.1"
->>>>>>> 6f1cbf6f
     },
     "extra": {
         "branch-alias": {
