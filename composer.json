{
	"name": "orchestra/installer",
	"description": "Orchestra Platform Installer",
	"homepage": "http://orchestraplatform.com/docs/latest/",
	"license": "MIT",
	"keywords": ["orchestra-platform", "orchestral", "installer"],
	"authors": [
		{
			"name": "Mior Muhammad Zaki",
			"email": "crynobone@gmail.com",
			"homepage": "https://github.com/crynobone"
		}
	],
	"autoload": {
		"psr-4": {
			"Orchestra\\Installation\\" : "src/"
		}
	},
	"require": {
		"php": ">=5.5.0",
		"orchestra/contracts": "~3.2.0"
	},
	"require-dev": {
		"mockery/mockery": "0.9.*",
<<<<<<< HEAD
		"orchestra/foundation": "~3.2.0",
		"orchestra/testing": "~3.2.0"
=======
		"orchestra/foundation": "~3.1.14",
		"orchestra/testing": "~3.1.0"
>>>>>>> 9af6fa97
	},
	"extra": {
		"branch-alias": {
			"dev-master": "3.2-dev"
		}
	},
	"minimum-stability": "dev"
}<|MERGE_RESOLUTION|>--- conflicted
+++ resolved
@@ -1,39 +1,34 @@
 {
-	"name": "orchestra/installer",
-	"description": "Orchestra Platform Installer",
-	"homepage": "http://orchestraplatform.com/docs/latest/",
-	"license": "MIT",
-	"keywords": ["orchestra-platform", "orchestral", "installer"],
-	"authors": [
-		{
-			"name": "Mior Muhammad Zaki",
-			"email": "crynobone@gmail.com",
-			"homepage": "https://github.com/crynobone"
-		}
-	],
-	"autoload": {
-		"psr-4": {
-			"Orchestra\\Installation\\" : "src/"
-		}
-	},
-	"require": {
-		"php": ">=5.5.0",
-		"orchestra/contracts": "~3.2.0"
-	},
-	"require-dev": {
-		"mockery/mockery": "0.9.*",
-<<<<<<< HEAD
-		"orchestra/foundation": "~3.2.0",
-		"orchestra/testing": "~3.2.0"
-=======
-		"orchestra/foundation": "~3.1.14",
-		"orchestra/testing": "~3.1.0"
->>>>>>> 9af6fa97
-	},
-	"extra": {
-		"branch-alias": {
-			"dev-master": "3.2-dev"
-		}
-	},
-	"minimum-stability": "dev"
+    "name": "orchestra/installer",
+    "description": "Orchestra Platform Installer",
+    "homepage": "http://orchestraplatform.com/docs/latest/",
+    "license": "MIT",
+    "keywords": ["orchestra-platform", "orchestral", "installer"],
+    "authors": [
+        {
+            "name": "Mior Muhammad Zaki",
+            "email": "crynobone@gmail.com",
+            "homepage": "https://github.com/crynobone"
+        }
+    ],
+    "autoload": {
+        "psr-4": {
+            "Orchestra\\Installation\\" : "src/"
+        }
+    },
+    "require": {
+        "php": ">=5.5.0",
+        "orchestra/contracts": "~3.2.0"
+    },
+    "require-dev": {
+        "mockery/mockery": "0.9.*",
+        "orchestra/foundation": "~3.2.0",
+        "orchestra/testing": "~3.2.0"
+    },
+    "extra": {
+        "branch-alias": {
+            "dev-master": "3.2-dev"
+        }
+    },
+    "minimum-stability": "dev"
 }