--- conflicted
+++ resolved
@@ -32,11 +32,7 @@
     public function register()
     {
         $this->app->singleton(InstallationContract::class, static function (Application $app) {
-<<<<<<< HEAD
-            return new Installation(! $app->runningUnitTests());
-=======
             return new Installation($app->runningUnitTests());
->>>>>>> f715056c
         });
 
         $this->app->singleton(RequirementContract::class, function () {
