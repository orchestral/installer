--- conflicted
+++ resolved
@@ -9,7 +9,8 @@
 {
     /**
      * Is installation file has been booted.
-     * @var boolean
+     *
+     * @var bool
      */
     protected $installerFileHasBeenBooted = false;
 
@@ -45,7 +46,7 @@
     protected function requireInstallerFiles(): void
     {
         if ($this->installerFileHasBeenBooted === true) {
-            return ;
+            return;
         }
 
         $paths = \config('orchestra/installer::installers.paths', []);
@@ -54,16 +55,10 @@
             return \rtrim($path, '/').'/installer.php';
         })->filter(static function ($file) {
             return File::exists($file);
-<<<<<<< HEAD
-        })->each(static function ($file) use ($method) {
-            File::{$method}($file);
-        });
-=======
         })->each(static function ($file) {
             File::getRequire($file);
         });
 
         $this->installerFileHasBeenBooted = true;
->>>>>>> bc8748e3
     }
 }